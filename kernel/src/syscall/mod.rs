//! System call

use alloc::{string::String, sync::Arc, vec::Vec};
use core::{fmt, slice, str};

use bitflags::bitflags;
use rcore_fs_sfs::*;
use rcore_fs::vfs::{FileType, FsError, INode, Metadata};
use rcore_memory::VMError;

use crate::arch::cpu;
use crate::arch::interrupt::TrapFrame;
use crate::arch::syscall::*;
use crate::memory::MemorySet;
use crate::process::*;
use crate::sync::{Condvar, MutexGuard, SpinNoIrq};
use crate::thread;
use crate::util;

use self::custom::*;
use self::fs::*;
use self::mem::*;
use self::misc::*;
pub use self::net::*;
use self::proc::*;
use self::time::*;

mod custom;
mod fs;
mod mem;
mod misc;
mod net;
mod proc;
mod time;

use alloc::collections::BTreeMap;
use spin::Mutex;

#[cfg(feature = "profile")]
lazy_static! {
    static ref SYSCALL_TIMING: Mutex<BTreeMap<usize, i64>> = Mutex::new(BTreeMap::new());
}

/// System call dispatcher
pub fn syscall(id: usize, args: [usize; 6], tf: &mut TrapFrame) -> isize {
    let thread = unsafe { current_thread() };
    let mut syscall = Syscall { thread, tf };
    syscall.syscall(id, args)
}

/// All context needed for syscall
struct Syscall<'a> {
    thread: &'a mut Thread,
    tf: &'a mut TrapFrame,
}

impl Syscall<'_> {
    /// Get current process
    pub fn process(&self) -> MutexGuard<'_, Process, SpinNoIrq> {
        self.thread.proc.lock()
    }

<<<<<<< HEAD
    /// Get current virtual memory
    pub fn vm(&self) -> MutexGuard<'_, MemorySet, SpinNoIrq> {
        self.thread.vm.lock()
    }

    /// System call dispatcher
    // This #[deny(unreachable_patterns)] checks if each match arm is defined
    // See discussion in https://github.com/oscourse-tsinghua/rcore_plus/commit/17e644e54e494835f1a49b34b80c2c4f15ed0dbe.
    #[deny(unreachable_patterns)]
    fn syscall(&mut self, id: usize, args: [usize; 6]) -> isize {
        #[cfg(feature = "profile")]
        let begin_time = unsafe { core::arch::x86_64::_rdtsc() };
        let cid = cpu::id();
        let pid = self.process().pid.clone();
        let tid = processor().tid();
        if !pid.is_init() {
            // we trust pid 0 process
            debug!("{}:{}:{} syscall id {} begin", cid, pid, tid, id);
=======
    // use syscall numbers in Linux x86_64
    // See https://filippo.io/linux-syscall-table/
    // And https://fedora.juszkiewicz.com.pl/syscalls.html.
    let ret = match id {
        // 0
        SYS_READ => sys_read(args[0], args[1] as *mut u8, args[2]),
        SYS_WRITE => sys_write(args[0], args[1] as *const u8, args[2]),
        SYS_CLOSE => sys_close(args[0]),
        SYS_FSTAT => sys_fstat(args[0], args[1] as *mut Stat),
        SYS_LSEEK => sys_lseek(args[0], args[1] as i64, args[2] as u8),
        SYS_MMAP => sys_mmap(args[0], args[1], args[2], args[3], args[4], args[5]),
        // 10
        SYS_MPROTECT => sys_mprotect(args[0], args[1], args[2]),
        SYS_MUNMAP => sys_munmap(args[0], args[1]),
        SYS_BRK => {
            warn!("sys_brk is unimplemented");
            Ok(0)
        }
        SYS_RT_SIGACTION => {
            warn!("sys_sigaction is unimplemented");
            Ok(0)
        }
        SYS_RT_SIGPROCMASK => {
            warn!("sys_sigprocmask is unimplemented");
            Ok(0)
        }
        SYS_IOCTL => sys_ioctl(args[0], args[1] as u32, args[2] as *mut u8),
        SYS_PREAD64 => sys_pread(args[0], args[1] as *mut u8, args[2], args[3]),
        SYS_PWRITE64 => sys_pwrite(args[0], args[1] as *const u8, args[2], args[3]),
        SYS_READV => sys_readv(args[0], args[1] as *const IoVec, args[2]),
        // 20
        SYS_WRITEV => sys_writev(args[0], args[1] as *const IoVec, args[2]),
        SYS_SCHED_YIELD => sys_yield(),
        SYS_MADVISE => {
            warn!("sys_madvise is unimplemented");
            Ok(0)
        }
        SYS_NANOSLEEP => sys_nanosleep(args[0] as *const TimeSpec),
        SYS_SETITIMER => {
            warn!("sys_setitimer is unimplemented");
            Ok(0)
        }
        SYS_GETPID => sys_getpid(),
        // 40
        SYS_SENDFILE => sys_sendfile(args[0], args[1], args[3] as *mut usize, args[4]),
        SYS_SOCKET => sys_socket(args[0], args[1], args[2]),
        SYS_CONNECT => sys_connect(args[0], args[1] as *const SockAddr, args[2]),
        SYS_ACCEPT => sys_accept(args[0], args[1] as *mut SockAddr, args[2] as *mut u32),
        SYS_SENDTO => sys_sendto(
            args[0],
            args[1] as *const u8,
            args[2],
            args[3],
            args[4] as *const SockAddr,
            args[5],
        ),
        SYS_RECVFROM => sys_recvfrom(
            args[0],
            args[1] as *mut u8,
            args[2],
            args[3],
            args[4] as *mut SockAddr,
            args[5] as *mut u32,
        ),
        //        SYS_SENDMSG => sys_sendmsg(),
        //        SYS_RECVMSG => sys_recvmsg(),
        SYS_SHUTDOWN => sys_shutdown(args[0], args[1]),
        SYS_BIND => sys_bind(args[0], args[1] as *const SockAddr, args[2]),
        // 50
        SYS_LISTEN => sys_listen(args[0], args[1]),
        SYS_GETSOCKNAME => sys_getsockname(args[0], args[1] as *mut SockAddr, args[2] as *mut u32),
        SYS_GETPEERNAME => sys_getpeername(args[0], args[1] as *mut SockAddr, args[2] as *mut u32),
        SYS_SETSOCKOPT => sys_setsockopt(args[0], args[1], args[2], args[3] as *const u8, args[4]),
        SYS_GETSOCKOPT => sys_getsockopt(
            args[0],
            args[1],
            args[2],
            args[3] as *mut u8,
            args[4] as *mut u32,
        ),
        SYS_CLONE => sys_clone(
            args[0],
            args[1],
            args[2] as *mut u32,
            args[3] as *mut u32,
            args[4],
            tf,
        ),
        SYS_EXECVE => sys_exec(
            args[0] as *const u8,
            args[1] as *const *const u8,
            args[2] as *const *const u8,
            tf,
        ),
        // 60
        SYS_EXIT => sys_exit(args[0] as usize),
        SYS_WAIT4 => sys_wait4(args[0] as isize, args[1] as *mut i32), // TODO: wait4
        SYS_KILL => sys_kill(args[0], args[1]),
        SYS_UNAME => sys_uname(args[0] as *mut u8),
        SYS_FCNTL => {
            warn!("sys_fcntl is unimplemented");
            Ok(0)
        }
        SYS_FLOCK => {
            warn!("sys_flock is unimplemented");
            Ok(0)
        }
        SYS_FSYNC => sys_fsync(args[0]),
        SYS_FDATASYNC => sys_fdatasync(args[0]),
        SYS_TRUNCATE => sys_truncate(args[0] as *const u8, args[1]),
        SYS_FTRUNCATE => sys_ftruncate(args[0], args[1]),
        SYS_GETCWD => sys_getcwd(args[0] as *mut u8, args[1]),
        // 80
        SYS_CHDIR => sys_chdir(args[0] as *const u8),
        SYS_FCHMOD => {
            warn!("sys_fchmod is unimplemented");
            Ok(0)
        }
        SYS_FCHOWN => {
            warn!("sys_fchown is unimplemented");
            Ok(0)
        }
        SYS_UMASK => {
            warn!("sys_umask is unimplemented");
            Ok(0o777)
        }
        SYS_GETTIMEOFDAY => sys_gettimeofday(args[0] as *mut TimeVal, args[1] as *const u8),
        //        SYS_GETRLIMIT => sys_getrlimit(),
        SYS_GETRUSAGE => sys_getrusage(args[0], args[1] as *mut RUsage),
        SYS_SYSINFO => sys_sysinfo(args[0] as *mut SysInfo),
        SYS_GETUID => {
            warn!("sys_getuid is unimplemented");
            Ok(0)
        }
        SYS_GETGID => {
            warn!("sys_getgid is unimplemented");
            Ok(0)
        }
        SYS_SETUID => {
            warn!("sys_setuid is unimplemented");
            Ok(0)
        }
        SYS_GETEUID => {
            warn!("sys_geteuid is unimplemented");
            Ok(0)
        }
        SYS_GETEGID => {
            warn!("sys_getegid is unimplemented");
            Ok(0)
        }
        // 110
        SYS_GETPPID => sys_getppid(),
        SYS_SETSID => {
            warn!("sys_setsid is unimplemented");
            Ok(0)
        }
        SYS_SIGALTSTACK => {
            warn!("sys_sigaltstack is unimplemented");
            Ok(0)
        }
        SYS_STATFS => {
            warn!("statfs is unimplemented");
            Err(SysError::EACCES)
        }
        SYS_FSTATFS => {
            warn!("fstatfs is unimplemented");
            Err(SysError::EACCES)
        }
        SYS_SETPRIORITY => sys_set_priority(args[0]),
        //        SYS_SETRLIMIT => sys_setrlimit(),
        SYS_SYNC => sys_sync(),
        SYS_MOUNT => {
            warn!("mount is unimplemented");
            Err(SysError::EACCES)
        }
        SYS_UMOUNT2 => {
            warn!("umount2 is unimplemented");
            Err(SysError::EACCES)
        }
        SYS_REBOOT => sys_reboot(
            args[0] as u32,
            args[1] as u32,
            args[2] as u32,
            args[3] as *const u8,
        ),
        SYS_GETTID => sys_gettid(),
        SYS_FUTEX => sys_futex(
            args[0],
            args[1] as u32,
            args[2] as i32,
            args[3] as *const TimeSpec,
        ),
        SYS_SCHED_GETAFFINITY => sys_sched_getaffinity(args[0], args[1], args[2] as *mut u32),
        SYS_GETDENTS64 => sys_getdents64(args[0], args[1] as *mut LinuxDirent64, args[2]),
        SYS_SET_TID_ADDRESS => {
            warn!("sys_set_tid_address is unimplemented");
            Ok(thread::current().id())
        }
        SYS_CLOCK_GETTIME => sys_clock_gettime(args[0], args[1] as *mut TimeSpec),
        SYS_EXIT_GROUP => sys_exit_group(args[0]),
        SYS_OPENAT => sys_openat(args[0], args[1] as *const u8, args[2], args[3]), // TODO: handle `dfd`
        SYS_MKDIRAT => sys_mkdir(args[1] as *const u8, args[2]), // TODO: handle `dfd`
        //        SYS_MKNODAT => sys_mknod(),
        // 260
        SYS_FCHOWNAT => {
            warn!("sys_fchownat is unimplemented");
            Ok(0)
        }
        SYS_NEWFSTATAT => sys_stat(args[1] as *const u8, args[2] as *mut Stat), // TODO: handle `dfd`, `flag`
        SYS_UNLINKAT => sys_unlink(args[1] as *const u8), // TODO: handle `dfd`, `flag`
        SYS_RENAMEAT => sys_renameat(args[0], args[1] as *const u8, args[2], args[3] as *const u8), // TODO: handle `olddfd`, `newdfd`
        SYS_LINKAT => sys_link(args[1] as *const u8, args[3] as *const u8), // TODO: handle `olddfd`, `newdfd`, `flags`
        SYS_SYMLINKAT => Err(SysError::EACCES),
        SYS_FACCESSAT => sys_access(args[1] as *const u8, args[2]), // TODO: handle `dfd`
        // 280
        SYS_UTIMENSAT => {
            warn!("sys_utimensat is unimplemented");
            Ok(0)
        }
        SYS_ACCEPT4 => sys_accept(args[0], args[1] as *mut SockAddr, args[2] as *mut u32), // use accept for accept4
        SYS_EPOLL_CREATE1 => {
            warn!("sys_epoll_create1 is unimplemented");
            Err(SysError::ENOSYS)
>>>>>>> 3a67c7ae
        }

        // use platform-specific syscal numbers
        // See https://filippo.io/linux-syscall-table/
        // And https://fedora.juszkiewicz.com.pl/syscalls.html.
        let ret = match id {
            // file
            SYS_READ => self.sys_read(args[0], args[1] as *mut u8, args[2]),
            SYS_WRITE => self.sys_write(args[0], args[1] as *const u8, args[2]),
            SYS_OPENAT => self.sys_openat(args[0], args[1] as *const u8, args[2], args[3]),
            SYS_CLOSE => self.sys_close(args[0]),
            SYS_FSTAT => self.sys_fstat(args[0], args[1] as *mut Stat),
            SYS_NEWFSTATAT => {
                self.sys_fstatat(args[0], args[1] as *const u8, args[2] as *mut Stat, args[3])
            }
            SYS_LSEEK => self.sys_lseek(args[0], args[1] as i64, args[2] as u8),
            SYS_IOCTL => self.sys_ioctl(args[0], args[1], args[2], args[3], args[4]),
            SYS_PREAD64 => self.sys_pread(args[0], args[1] as *mut u8, args[2], args[3]),
            SYS_PWRITE64 => self.sys_pwrite(args[0], args[1] as *const u8, args[2], args[3]),
            SYS_READV => self.sys_readv(args[0], args[1] as *const IoVec, args[2]),
            SYS_WRITEV => self.sys_writev(args[0], args[1] as *const IoVec, args[2]),
            SYS_SENDFILE => self.sys_sendfile(args[0], args[1], args[2] as *mut usize, args[3]),
            SYS_FCNTL => self.unimplemented("fcntl", Ok(0)),
            SYS_FLOCK => self.unimplemented("flock", Ok(0)),
            SYS_FSYNC => self.sys_fsync(args[0]),
            SYS_FDATASYNC => self.sys_fdatasync(args[0]),
            SYS_TRUNCATE => self.sys_truncate(args[0] as *const u8, args[1]),
            SYS_FTRUNCATE => self.sys_ftruncate(args[0], args[1]),
            SYS_GETDENTS64 => self.sys_getdents64(args[0], args[1] as *mut LinuxDirent64, args[2]),
            SYS_GETCWD => self.sys_getcwd(args[0] as *mut u8, args[1]),
            SYS_CHDIR => self.sys_chdir(args[0] as *const u8),
            SYS_RENAMEAT => {
                self.sys_renameat(args[0], args[1] as *const u8, args[2], args[3] as *const u8)
            }
            SYS_MKDIRAT => self.sys_mkdirat(args[0], args[1] as *const u8, args[2]),
            SYS_LINKAT => self.sys_linkat(
                args[0],
                args[1] as *const u8,
                args[2],
                args[3] as *const u8,
                args[4],
            ),
            SYS_UNLINKAT => self.sys_unlinkat(args[0], args[1] as *const u8, args[2]),
            SYS_SYMLINKAT => self.unimplemented("symlinkat", Err(SysError::EACCES)),
            SYS_READLINKAT => {
                self.sys_readlinkat(args[0], args[1] as *const u8, args[2] as *mut u8, args[3])
            }
            SYS_FCHMOD => self.unimplemented("fchmod", Ok(0)),
            SYS_FCHMODAT => self.unimplemented("fchmodat", Ok(0)),
            SYS_FCHOWN => self.unimplemented("fchown", Ok(0)),
            SYS_FCHOWNAT => self.unimplemented("fchownat", Ok(0)),
            SYS_FACCESSAT => self.sys_faccessat(args[0], args[1] as *const u8, args[2], args[3]),
            SYS_DUP3 => self.sys_dup2(args[0], args[1]), // TODO: handle `flags`
            SYS_PIPE2 => self.sys_pipe(args[0] as *mut u32), // TODO: handle `flags`
            SYS_UTIMENSAT => self.unimplemented("utimensat", Ok(0)),
            SYS_COPY_FILE_RANGE => self.sys_copy_file_range(
                args[0],
                args[1] as *mut usize,
                args[2],
                args[3] as *mut usize,
                args[4],
                args[5],
            ),

            // io multiplexing
            SYS_PPOLL => {
                self.sys_ppoll(args[0] as *mut PollFd, args[1], args[2] as *const TimeSpec)
            } // ignore sigmask
            SYS_EPOLL_CREATE1 => self.unimplemented("epoll_create1", Err(SysError::ENOSYS)),

            // file system
            SYS_STATFS => self.unimplemented("statfs", Err(SysError::EACCES)),
            SYS_FSTATFS => self.unimplemented("fstatfs", Err(SysError::EACCES)),
            SYS_SYNC => self.sys_sync(),
            SYS_MOUNT => self.unimplemented("mount", Err(SysError::EACCES)),
            SYS_UMOUNT2 => self.unimplemented("umount2", Err(SysError::EACCES)),

            // memory
            SYS_BRK => self.unimplemented("brk", Err(SysError::ENOMEM)),
            SYS_MMAP => self.sys_mmap(args[0], args[1], args[2], args[3], args[4], args[5]),
            SYS_MPROTECT => self.sys_mprotect(args[0], args[1], args[2]),
            SYS_MUNMAP => self.sys_munmap(args[0], args[1]),
            SYS_MADVISE => self.unimplemented("madvise", Ok(0)),

            // signal
            SYS_RT_SIGACTION => self.unimplemented("sigaction", Ok(0)),
            SYS_RT_SIGPROCMASK => self.unimplemented("sigprocmask", Ok(0)),
            SYS_SIGALTSTACK => self.unimplemented("sigaltstack", Ok(0)),
            SYS_KILL => self.sys_kill(args[0], args[1]),

            // schedule
            SYS_SCHED_YIELD => self.sys_yield(),
            SYS_SCHED_GETAFFINITY => {
                self.sys_sched_getaffinity(args[0], args[1], args[2] as *mut u32)
            }

            // socket
            SYS_SOCKET => self.sys_socket(args[0], args[1], args[2]),
            SYS_CONNECT => self.sys_connect(args[0], args[1] as *const SockAddr, args[2]),
            SYS_ACCEPT => self.sys_accept(args[0], args[1] as *mut SockAddr, args[2] as *mut u32),
            SYS_ACCEPT4 => self.sys_accept(args[0], args[1] as *mut SockAddr, args[2] as *mut u32), // use accept for accept4
            SYS_SENDTO => self.sys_sendto(
                args[0],
                args[1] as *const u8,
                args[2],
                args[3],
                args[4] as *const SockAddr,
                args[5],
            ),
            SYS_RECVFROM => self.sys_recvfrom(
                args[0],
                args[1] as *mut u8,
                args[2],
                args[3],
                args[4] as *mut SockAddr,
                args[5] as *mut u32,
            ),
            //        SYS_SENDMSG => self.sys_sendmsg(),
            SYS_RECVMSG => self.sys_recvmsg(args[0], args[1] as *mut MsgHdr, args[2]),
            SYS_SHUTDOWN => self.sys_shutdown(args[0], args[1]),
            SYS_BIND => self.sys_bind(args[0], args[1] as *const SockAddr, args[2]),
            SYS_LISTEN => self.sys_listen(args[0], args[1]),
            SYS_GETSOCKNAME => {
                self.sys_getsockname(args[0], args[1] as *mut SockAddr, args[2] as *mut u32)
            }
            SYS_GETPEERNAME => {
                self.sys_getpeername(args[0], args[1] as *mut SockAddr, args[2] as *mut u32)
            }
            SYS_SETSOCKOPT => {
                self.sys_setsockopt(args[0], args[1], args[2], args[3] as *const u8, args[4])
            }
            SYS_GETSOCKOPT => self.sys_getsockopt(
                args[0],
                args[1],
                args[2],
                args[3] as *mut u8,
                args[4] as *mut u32,
            ),

            // process
            SYS_CLONE => self.sys_clone(
                args[0],
                args[1],
                args[2] as *mut u32,
                args[3] as *mut u32,
                args[4],
            ),
            SYS_EXECVE => self.sys_exec(
                args[0] as *const u8,
                args[1] as *const *const u8,
                args[2] as *const *const u8,
            ),
            SYS_EXIT => self.sys_exit(args[0] as usize),
            SYS_EXIT_GROUP => self.sys_exit_group(args[0]),
            SYS_WAIT4 => self.sys_wait4(args[0] as isize, args[1] as *mut i32), // TODO: wait4
            SYS_SET_TID_ADDRESS => self.sys_set_tid_address(args[0] as *mut u32),
            SYS_FUTEX => self.sys_futex(
                args[0],
                args[1] as u32,
                args[2] as i32,
                args[3] as *const TimeSpec,
            ),
            SYS_TKILL => self.unimplemented("tkill", Ok(0)),

            // time
            SYS_NANOSLEEP => self.sys_nanosleep(args[0] as *const TimeSpec),
            SYS_SETITIMER => self.unimplemented("setitimer", Ok(0)),
            SYS_GETTIMEOFDAY => {
                self.sys_gettimeofday(args[0] as *mut TimeVal, args[1] as *const u8)
            }
            SYS_CLOCK_GETTIME => self.sys_clock_gettime(args[0], args[1] as *mut TimeSpec),

            // system
            SYS_GETPID => self.sys_getpid(),
            SYS_GETTID => self.sys_gettid(),
            SYS_UNAME => self.sys_uname(args[0] as *mut u8),
            SYS_UMASK => self.unimplemented("umask", Ok(0o777)),
            //        SYS_GETRLIMIT => self.sys_getrlimit(),
            //        SYS_SETRLIMIT => self.sys_setrlimit(),
            SYS_GETRUSAGE => self.sys_getrusage(args[0], args[1] as *mut RUsage),
            SYS_SYSINFO => self.sys_sysinfo(args[0] as *mut SysInfo),
            SYS_TIMES => self.sys_times(args[0] as *mut Tms),
            SYS_GETUID => self.unimplemented("getuid", Ok(0)),
            SYS_GETGID => self.unimplemented("getgid", Ok(0)),
            SYS_SETUID => self.unimplemented("setuid", Ok(0)),
            SYS_GETEUID => self.unimplemented("geteuid", Ok(0)),
            SYS_GETEGID => self.unimplemented("getegid", Ok(0)),
            SYS_SETPGID => self.unimplemented("setpgid", Ok(0)),
            SYS_GETPPID => self.sys_getppid(),
            SYS_SETSID => self.unimplemented("setsid", Ok(0)),
            SYS_GETPGID => self.unimplemented("getpgid", Ok(0)),
            SYS_GETGROUPS => self.unimplemented("getgroups", Ok(0)),
            SYS_SETGROUPS => self.unimplemented("setgroups", Ok(0)),
            SYS_SETPRIORITY => self.sys_set_priority(args[0]),
            SYS_PRCTL => self.unimplemented("prctl", Ok(0)),
            SYS_MEMBARRIER => self.unimplemented("membarrier", Ok(0)),
            SYS_PRLIMIT64 => self.sys_prlimit64(
                args[0],
                args[1],
                args[2] as *const RLimit,
                args[3] as *mut RLimit,
            ),
            SYS_REBOOT => self.sys_reboot(
                args[0] as u32,
                args[1] as u32,
                args[2] as u32,
                args[3] as *const u8,
            ),
            SYS_GETRANDOM => {
                self.sys_getrandom(args[0] as *mut u8, args[1] as usize, args[2] as u32)
            }

            // custom
            SYS_MAP_PCI_DEVICE => self.sys_map_pci_device(args[0], args[1]),
            SYS_GET_PADDR => {
                self.sys_get_paddr(args[0] as *const u64, args[1] as *mut u64, args[2])
            }
            _ => {
                let ret = match () {
                    #[cfg(target_arch = "x86_64")]
                    () => self.x86_64_syscall(id, args),
                    #[cfg(target_arch = "mips")]
                    () => self.mips_syscall(id, args),
                    #[cfg(all(not(target_arch = "x86_64"), not(target_arch = "mips")))]
                    () => None,
                };
                if let Some(ret) = ret {
                    ret
                } else {
                    error!("unknown syscall id: {}, args: {:x?}", id, args);
                    crate::trap::error(self.tf);
                }
            }
        };
        if !pid.is_init() {
            // we trust pid 0 process
            info!("=> {:x?}", ret);
        }
        #[cfg(feature = "profile")]
        {
            let end_time = unsafe { core::arch::x86_64::_rdtsc() };
            *SYSCALL_TIMING.lock().entry(id).or_insert(0) += end_time - begin_time;
            if end_time % 1000 == 0 {
                let timing = SYSCALL_TIMING.lock();
                let mut count_vec: Vec<(&usize, &i64)> = timing.iter().collect();
                count_vec.sort_by(|a, b| b.1.cmp(a.1));
                for (id, time) in count_vec.iter().take(5) {
                    warn!("timing {:03} time {:012}", id, time);
                }
            }
        }
        match ret {
            Ok(code) => code as isize,
            Err(err) => -(err as isize),
        }
    }

    fn unimplemented(&self, name: &str, ret: SysResult) -> SysResult {
        warn!("{} is unimplemented", name);
        ret
    }

    #[cfg(target_arch = "mips")]
    fn mips_syscall(&mut self, id: usize, args: [usize; 6]) -> Option<SysResult> {
        let ret = match id {
            SYS_OPEN => self.sys_open(args[0] as *const u8, args[1], args[2]),
            SYS_POLL => self.sys_poll(args[0] as *mut PollFd, args[1], args[2]),
            SYS_DUP2 => self.sys_dup2(args[0], args[1]),
            SYS_FORK => self.sys_fork(),
            SYS_MMAP2 => self.sys_mmap(args[0], args[1], args[2], args[3], args[4], args[5] * 4096),
            SYS_FSTAT64 => self.sys_fstat(args[0], args[1] as *mut Stat),
            SYS_LSTAT64 => self.sys_lstat(args[0] as *const u8, args[1] as *mut Stat),
            SYS_STAT64 => self.sys_stat(args[0] as *const u8, args[1] as *mut Stat),
            SYS_PIPE => {
                let fd_ptr = args[0] as *mut u32;
                match self.sys_pipe(fd_ptr) {
                    Ok(code) => {
                        unsafe {
                            self.tf.v0 = *fd_ptr as usize;
                            self.tf.v1 = *(fd_ptr.add(1)) as usize;
                        }
                        Ok(self.tf.v0)
                    }
                    Err(err) => Err(err),
                }
            }
            SYS_FCNTL64 => self.unimplemented("fcntl64", Ok(0)),
            SYS_SET_THREAD_AREA => {
                info!("set_thread_area: tls: 0x{:x}", args[0]);
                extern "C" {
                    fn _cur_tls();
                }

                unsafe {
                    asm!("mtc0 $0, $$4, 2": :"r"(args[0]));
                    *(_cur_tls as *mut usize) = args[0];
                }
                Ok(0)
            }
            _ => return None,
        };
        Some(ret)
    }

    #[cfg(target_arch = "x86_64")]
    fn x86_64_syscall(&mut self, id: usize, args: [usize; 6]) -> Option<SysResult> {
        let ret = match id {
            SYS_OPEN => self.sys_open(args[0] as *const u8, args[1], args[2]),
            SYS_STAT => self.sys_stat(args[0] as *const u8, args[1] as *mut Stat),
            SYS_LSTAT => self.sys_lstat(args[0] as *const u8, args[1] as *mut Stat),
            SYS_POLL => self.sys_poll(args[0] as *mut PollFd, args[1], args[2]),
            SYS_ACCESS => self.sys_access(args[0] as *const u8, args[1]),
            SYS_PIPE => self.sys_pipe(args[0] as *mut u32),
            SYS_SELECT => self.sys_select(
                args[0],
                args[1] as *mut u32,
                args[2] as *mut u32,
                args[3] as *mut u32,
                args[4] as *const TimeVal,
            ),
            SYS_DUP2 => self.sys_dup2(args[0], args[1]),
            SYS_ALARM => self.unimplemented("alarm", Ok(0)),
            SYS_FORK => self.sys_fork(),
            SYS_VFORK => self.sys_vfork(),
            SYS_RENAME => self.sys_rename(args[0] as *const u8, args[1] as *const u8),
            SYS_MKDIR => self.sys_mkdir(args[0] as *const u8, args[1]),
            SYS_RMDIR => self.sys_rmdir(args[0] as *const u8),
            SYS_LINK => self.sys_link(args[0] as *const u8, args[1] as *const u8),
            SYS_UNLINK => self.sys_unlink(args[0] as *const u8),
            SYS_READLINK => self.sys_readlink(args[0] as *const u8, args[1] as *mut u8, args[2]),
            SYS_CHMOD => self.unimplemented("chmod", Ok(0)),
            SYS_CHOWN => self.unimplemented("chown", Ok(0)),
            SYS_ARCH_PRCTL => self.sys_arch_prctl(args[0] as i32, args[1]),
            SYS_TIME => self.sys_time(args[0] as *mut u64),
            SYS_EPOLL_CREATE => self.unimplemented("epoll_create", Err(SysError::ENOSYS)),
            _ => return None,
        };
        Some(ret)
    }
}

pub type SysResult = Result<usize, SysError>;

#[allow(dead_code)]
#[repr(isize)]
#[derive(Debug)]
pub enum SysError {
    EUNDEF = 0,
    EPERM = 1,
    ENOENT = 2,
    ESRCH = 3,
    EINTR = 4,
    EIO = 5,
    ENXIO = 6,
    E2BIG = 7,
    ENOEXEC = 8,
    EBADF = 9,
    ECHILD = 10,
    EAGAIN = 11,
    ENOMEM = 12,
    EACCES = 13,
    EFAULT = 14,
    ENOTBLK = 15,
    EBUSY = 16,
    EEXIST = 17,
    EXDEV = 18,
    ENODEV = 19,
    ENOTDIR = 20,
    EISDIR = 21,
    EINVAL = 22,
    ENFILE = 23,
    EMFILE = 24,
    ENOTTY = 25,
    ETXTBSY = 26,
    EFBIG = 27,
    ENOSPC = 28,
    ESPIPE = 29,
    EROFS = 30,
    EMLINK = 31,
    EPIPE = 32,
    EDOM = 33,
    ERANGE = 34,
    EDEADLK = 35,
    ENAMETOOLONG = 36,
    ENOLCK = 37,
    ENOSYS = 38,
    ENOTEMPTY = 39,
    ENOTSOCK = 80,
    ENOPROTOOPT = 92,
    EPFNOSUPPORT = 96,
    EAFNOSUPPORT = 97,
    ENOBUFS = 105,
    EISCONN = 106,
    ENOTCONN = 107,
    ECONNREFUSED = 111,
}

#[allow(non_snake_case)]
impl fmt::Display for SysError {
    fn fmt(&self, f: &mut fmt::Formatter) -> fmt::Result {
        use self::SysError::*;
        write!(
            f,
            "{}",
            match self {
                EPERM => "Operation not permitted",
                ENOENT => "No such file or directory",
                ESRCH => "No such process",
                EINTR => "Interrupted system call",
                EIO => "I/O error",
                ENXIO => "No such device or address",
                E2BIG => "Argument list too long",
                ENOEXEC => "Exec format error",
                EBADF => "Bad file number",
                ECHILD => "No child processes",
                EAGAIN => "Try again",
                ENOMEM => "Out of memory",
                EACCES => "Permission denied",
                EFAULT => "Bad address",
                ENOTBLK => "Block device required",
                EBUSY => "Device or resource busy",
                EEXIST => "File exists",
                EXDEV => "Cross-device link",
                ENODEV => "No such device",
                ENOTDIR => "Not a directory",
                EISDIR => "Is a directory",
                EINVAL => "Invalid argument",
                ENFILE => "File table overflow",
                EMFILE => "Too many open files",
                ENOTTY => "Not a typewriter",
                ETXTBSY => "Text file busy",
                EFBIG => "File too large",
                ENOSPC => "No space left on device",
                ESPIPE => "Illegal seek",
                EROFS => "Read-only file system",
                EMLINK => "Too many links",
                EPIPE => "Broken pipe",
                EDOM => "Math argument out of domain of func",
                ERANGE => "Math result not representable",
                EDEADLK => "Resource deadlock would occur",
                ENAMETOOLONG => "File name too long",
                ENOLCK => "No record locks available",
                ENOSYS => "Function not implemented",
                ENOTEMPTY => "Directory not empty",
                ENOTSOCK => "Socket operation on non-socket",
                ENOPROTOOPT => "Protocol not available",
                EPFNOSUPPORT => "Protocol family not supported",
                EAFNOSUPPORT => "Address family not supported by protocol",
                ENOBUFS => "No buffer space available",
                EISCONN => "Transport endpoint is already connected",
                ENOTCONN => "Transport endpoint is not connected",
                ECONNREFUSED => "Connection refused",
                _ => "Unknown error",
            },
        )
    }
}

impl From<VMError> for SysError {
    fn from(_: VMError) -> Self {
        SysError::EFAULT
    }
}

const SPIN_WAIT_TIMES: usize = 100;

pub fn spin_and_wait<T>(condvars: &[&Condvar], mut action: impl FnMut() -> Option<T>) -> T {
    for _i in 0..SPIN_WAIT_TIMES {
        if let Some(result) = action() {
            return result;
        }
    }
    loop {
        if let Some(result) = action() {
            return result;
        }
        Condvar::wait_any(&condvars);
    }
}<|MERGE_RESOLUTION|>--- conflicted
+++ resolved
@@ -59,8 +59,6 @@
     pub fn process(&self) -> MutexGuard<'_, Process, SpinNoIrq> {
         self.thread.proc.lock()
     }
-
-<<<<<<< HEAD
     /// Get current virtual memory
     pub fn vm(&self) -> MutexGuard<'_, MemorySet, SpinNoIrq> {
         self.thread.vm.lock()
@@ -79,231 +77,6 @@
         if !pid.is_init() {
             // we trust pid 0 process
             debug!("{}:{}:{} syscall id {} begin", cid, pid, tid, id);
-=======
-    // use syscall numbers in Linux x86_64
-    // See https://filippo.io/linux-syscall-table/
-    // And https://fedora.juszkiewicz.com.pl/syscalls.html.
-    let ret = match id {
-        // 0
-        SYS_READ => sys_read(args[0], args[1] as *mut u8, args[2]),
-        SYS_WRITE => sys_write(args[0], args[1] as *const u8, args[2]),
-        SYS_CLOSE => sys_close(args[0]),
-        SYS_FSTAT => sys_fstat(args[0], args[1] as *mut Stat),
-        SYS_LSEEK => sys_lseek(args[0], args[1] as i64, args[2] as u8),
-        SYS_MMAP => sys_mmap(args[0], args[1], args[2], args[3], args[4], args[5]),
-        // 10
-        SYS_MPROTECT => sys_mprotect(args[0], args[1], args[2]),
-        SYS_MUNMAP => sys_munmap(args[0], args[1]),
-        SYS_BRK => {
-            warn!("sys_brk is unimplemented");
-            Ok(0)
-        }
-        SYS_RT_SIGACTION => {
-            warn!("sys_sigaction is unimplemented");
-            Ok(0)
-        }
-        SYS_RT_SIGPROCMASK => {
-            warn!("sys_sigprocmask is unimplemented");
-            Ok(0)
-        }
-        SYS_IOCTL => sys_ioctl(args[0], args[1] as u32, args[2] as *mut u8),
-        SYS_PREAD64 => sys_pread(args[0], args[1] as *mut u8, args[2], args[3]),
-        SYS_PWRITE64 => sys_pwrite(args[0], args[1] as *const u8, args[2], args[3]),
-        SYS_READV => sys_readv(args[0], args[1] as *const IoVec, args[2]),
-        // 20
-        SYS_WRITEV => sys_writev(args[0], args[1] as *const IoVec, args[2]),
-        SYS_SCHED_YIELD => sys_yield(),
-        SYS_MADVISE => {
-            warn!("sys_madvise is unimplemented");
-            Ok(0)
-        }
-        SYS_NANOSLEEP => sys_nanosleep(args[0] as *const TimeSpec),
-        SYS_SETITIMER => {
-            warn!("sys_setitimer is unimplemented");
-            Ok(0)
-        }
-        SYS_GETPID => sys_getpid(),
-        // 40
-        SYS_SENDFILE => sys_sendfile(args[0], args[1], args[3] as *mut usize, args[4]),
-        SYS_SOCKET => sys_socket(args[0], args[1], args[2]),
-        SYS_CONNECT => sys_connect(args[0], args[1] as *const SockAddr, args[2]),
-        SYS_ACCEPT => sys_accept(args[0], args[1] as *mut SockAddr, args[2] as *mut u32),
-        SYS_SENDTO => sys_sendto(
-            args[0],
-            args[1] as *const u8,
-            args[2],
-            args[3],
-            args[4] as *const SockAddr,
-            args[5],
-        ),
-        SYS_RECVFROM => sys_recvfrom(
-            args[0],
-            args[1] as *mut u8,
-            args[2],
-            args[3],
-            args[4] as *mut SockAddr,
-            args[5] as *mut u32,
-        ),
-        //        SYS_SENDMSG => sys_sendmsg(),
-        //        SYS_RECVMSG => sys_recvmsg(),
-        SYS_SHUTDOWN => sys_shutdown(args[0], args[1]),
-        SYS_BIND => sys_bind(args[0], args[1] as *const SockAddr, args[2]),
-        // 50
-        SYS_LISTEN => sys_listen(args[0], args[1]),
-        SYS_GETSOCKNAME => sys_getsockname(args[0], args[1] as *mut SockAddr, args[2] as *mut u32),
-        SYS_GETPEERNAME => sys_getpeername(args[0], args[1] as *mut SockAddr, args[2] as *mut u32),
-        SYS_SETSOCKOPT => sys_setsockopt(args[0], args[1], args[2], args[3] as *const u8, args[4]),
-        SYS_GETSOCKOPT => sys_getsockopt(
-            args[0],
-            args[1],
-            args[2],
-            args[3] as *mut u8,
-            args[4] as *mut u32,
-        ),
-        SYS_CLONE => sys_clone(
-            args[0],
-            args[1],
-            args[2] as *mut u32,
-            args[3] as *mut u32,
-            args[4],
-            tf,
-        ),
-        SYS_EXECVE => sys_exec(
-            args[0] as *const u8,
-            args[1] as *const *const u8,
-            args[2] as *const *const u8,
-            tf,
-        ),
-        // 60
-        SYS_EXIT => sys_exit(args[0] as usize),
-        SYS_WAIT4 => sys_wait4(args[0] as isize, args[1] as *mut i32), // TODO: wait4
-        SYS_KILL => sys_kill(args[0], args[1]),
-        SYS_UNAME => sys_uname(args[0] as *mut u8),
-        SYS_FCNTL => {
-            warn!("sys_fcntl is unimplemented");
-            Ok(0)
-        }
-        SYS_FLOCK => {
-            warn!("sys_flock is unimplemented");
-            Ok(0)
-        }
-        SYS_FSYNC => sys_fsync(args[0]),
-        SYS_FDATASYNC => sys_fdatasync(args[0]),
-        SYS_TRUNCATE => sys_truncate(args[0] as *const u8, args[1]),
-        SYS_FTRUNCATE => sys_ftruncate(args[0], args[1]),
-        SYS_GETCWD => sys_getcwd(args[0] as *mut u8, args[1]),
-        // 80
-        SYS_CHDIR => sys_chdir(args[0] as *const u8),
-        SYS_FCHMOD => {
-            warn!("sys_fchmod is unimplemented");
-            Ok(0)
-        }
-        SYS_FCHOWN => {
-            warn!("sys_fchown is unimplemented");
-            Ok(0)
-        }
-        SYS_UMASK => {
-            warn!("sys_umask is unimplemented");
-            Ok(0o777)
-        }
-        SYS_GETTIMEOFDAY => sys_gettimeofday(args[0] as *mut TimeVal, args[1] as *const u8),
-        //        SYS_GETRLIMIT => sys_getrlimit(),
-        SYS_GETRUSAGE => sys_getrusage(args[0], args[1] as *mut RUsage),
-        SYS_SYSINFO => sys_sysinfo(args[0] as *mut SysInfo),
-        SYS_GETUID => {
-            warn!("sys_getuid is unimplemented");
-            Ok(0)
-        }
-        SYS_GETGID => {
-            warn!("sys_getgid is unimplemented");
-            Ok(0)
-        }
-        SYS_SETUID => {
-            warn!("sys_setuid is unimplemented");
-            Ok(0)
-        }
-        SYS_GETEUID => {
-            warn!("sys_geteuid is unimplemented");
-            Ok(0)
-        }
-        SYS_GETEGID => {
-            warn!("sys_getegid is unimplemented");
-            Ok(0)
-        }
-        // 110
-        SYS_GETPPID => sys_getppid(),
-        SYS_SETSID => {
-            warn!("sys_setsid is unimplemented");
-            Ok(0)
-        }
-        SYS_SIGALTSTACK => {
-            warn!("sys_sigaltstack is unimplemented");
-            Ok(0)
-        }
-        SYS_STATFS => {
-            warn!("statfs is unimplemented");
-            Err(SysError::EACCES)
-        }
-        SYS_FSTATFS => {
-            warn!("fstatfs is unimplemented");
-            Err(SysError::EACCES)
-        }
-        SYS_SETPRIORITY => sys_set_priority(args[0]),
-        //        SYS_SETRLIMIT => sys_setrlimit(),
-        SYS_SYNC => sys_sync(),
-        SYS_MOUNT => {
-            warn!("mount is unimplemented");
-            Err(SysError::EACCES)
-        }
-        SYS_UMOUNT2 => {
-            warn!("umount2 is unimplemented");
-            Err(SysError::EACCES)
-        }
-        SYS_REBOOT => sys_reboot(
-            args[0] as u32,
-            args[1] as u32,
-            args[2] as u32,
-            args[3] as *const u8,
-        ),
-        SYS_GETTID => sys_gettid(),
-        SYS_FUTEX => sys_futex(
-            args[0],
-            args[1] as u32,
-            args[2] as i32,
-            args[3] as *const TimeSpec,
-        ),
-        SYS_SCHED_GETAFFINITY => sys_sched_getaffinity(args[0], args[1], args[2] as *mut u32),
-        SYS_GETDENTS64 => sys_getdents64(args[0], args[1] as *mut LinuxDirent64, args[2]),
-        SYS_SET_TID_ADDRESS => {
-            warn!("sys_set_tid_address is unimplemented");
-            Ok(thread::current().id())
-        }
-        SYS_CLOCK_GETTIME => sys_clock_gettime(args[0], args[1] as *mut TimeSpec),
-        SYS_EXIT_GROUP => sys_exit_group(args[0]),
-        SYS_OPENAT => sys_openat(args[0], args[1] as *const u8, args[2], args[3]), // TODO: handle `dfd`
-        SYS_MKDIRAT => sys_mkdir(args[1] as *const u8, args[2]), // TODO: handle `dfd`
-        //        SYS_MKNODAT => sys_mknod(),
-        // 260
-        SYS_FCHOWNAT => {
-            warn!("sys_fchownat is unimplemented");
-            Ok(0)
-        }
-        SYS_NEWFSTATAT => sys_stat(args[1] as *const u8, args[2] as *mut Stat), // TODO: handle `dfd`, `flag`
-        SYS_UNLINKAT => sys_unlink(args[1] as *const u8), // TODO: handle `dfd`, `flag`
-        SYS_RENAMEAT => sys_renameat(args[0], args[1] as *const u8, args[2], args[3] as *const u8), // TODO: handle `olddfd`, `newdfd`
-        SYS_LINKAT => sys_link(args[1] as *const u8, args[3] as *const u8), // TODO: handle `olddfd`, `newdfd`, `flags`
-        SYS_SYMLINKAT => Err(SysError::EACCES),
-        SYS_FACCESSAT => sys_access(args[1] as *const u8, args[2]), // TODO: handle `dfd`
-        // 280
-        SYS_UTIMENSAT => {
-            warn!("sys_utimensat is unimplemented");
-            Ok(0)
-        }
-        SYS_ACCEPT4 => sys_accept(args[0], args[1] as *mut SockAddr, args[2] as *mut u32), // use accept for accept4
-        SYS_EPOLL_CREATE1 => {
-            warn!("sys_epoll_create1 is unimplemented");
-            Err(SysError::ENOSYS)
->>>>>>> 3a67c7ae
         }
 
         // use platform-specific syscal numbers
@@ -320,7 +93,7 @@
                 self.sys_fstatat(args[0], args[1] as *const u8, args[2] as *mut Stat, args[3])
             }
             SYS_LSEEK => self.sys_lseek(args[0], args[1] as i64, args[2] as u8),
-            SYS_IOCTL => self.sys_ioctl(args[0], args[1], args[2], args[3], args[4]),
+            SYS_IOCTL => self.sys_ioctl(args[0], args[1] as u32, args[2] as *mut u8),
             SYS_PREAD64 => self.sys_pread(args[0], args[1] as *mut u8, args[2], args[3]),
             SYS_PWRITE64 => self.sys_pwrite(args[0], args[1] as *const u8, args[2], args[3]),
             SYS_READV => self.sys_readv(args[0], args[1] as *const IoVec, args[2]),
