--- conflicted
+++ resolved
@@ -12,29 +12,7 @@
 use crate::sync::Condvar;
 
 use bitvec::prelude::{BitSlice, BitVec, LittleEndian};
-
-<<<<<<< HEAD
 use super::*;
-=======
-pub fn sys_ioctl(fd: usize, request: u32, data: *mut u8) -> SysResult {
-    let mut proc = process();
-    let file_like = proc.get_file_like(fd)?;
-    file_like.call_ioctl(request, data)
-}
-
-pub fn sys_read(fd: usize, base: *mut u8, len: usize) -> SysResult {
-    let mut proc = process();
-    if !proc.pid.is_init() {
-        // we trust pid 0 process
-        info!("read: fd: {}, base: {:?}, len: {:#x}", fd, base, len);
-    }
-    proc.vm.check_write_array(base, len)?;
-    let slice = unsafe { slice::from_raw_parts_mut(base, len) };
-    let file_like = proc.get_file_like(fd)?;
-    let len = file_like.read(slice)?;
-    Ok(len)
-}
->>>>>>> 3a67c7ae
 
 impl Syscall<'_> {
     pub fn sys_read(&mut self, fd: usize, base: *mut u8, len: usize) -> SysResult {
@@ -539,21 +517,10 @@
         Ok(fd2)
     }
 
-    pub fn sys_ioctl(
-        &mut self,
-        fd: usize,
-        request: usize,
-        arg1: usize,
-        arg2: usize,
-        arg3: usize,
-    ) -> SysResult {
-        info!(
-            "ioctl: fd: {}, request: {:#x}, args: {:#x} {:#x} {:#x}",
-            fd, request, arg1, arg2, arg3
-        );
-        let mut proc = self.process();
+    pub fn sys_ioctl(fd: usize, request: u32, data: *mut u8) -> SysResult {
+        let mut proc = process();
         let file_like = proc.get_file_like(fd)?;
-        file_like.ioctl(request, arg1, arg2, arg3)
+        file_like.ioctl(request, data)
     }
 
     pub fn sys_chdir(&mut self, path: *const u8) -> SysResult {
