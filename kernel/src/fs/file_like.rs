--- conflicted
+++ resolved
@@ -1,20 +1,10 @@
 use core::fmt;
 
-<<<<<<< HEAD
 use super::ioctl::*;
-=======
-use rcore_fs::vfs;
-use rcore_fs::vfs::IOCTLError;
-use rcore_fs_sfs::*;
->>>>>>> 3a67c7ae
 use super::FileHandle;
 
 use crate::net::Socket;
-<<<<<<< HEAD
 use crate::syscall::{SysError, SysResult};
-=======
-use crate::syscall::{SysResult, SysError};
->>>>>>> 3a67c7ae
 use alloc::boxed::Box;
 use rcore_fs::vfs::PollStatus;
 
@@ -41,7 +31,6 @@
         };
         Ok(len)
     }
-<<<<<<< HEAD
     pub fn ioctl(&mut self, request: usize, arg1: usize, arg2: usize, arg3: usize) -> SysResult {
         match request {
             // TODO: place flags & path in FileLike in stead of FileHandle/Socket
@@ -68,23 +57,6 @@
         };
         Ok(status)
     }
-=======
-    pub fn call_ioctl(&mut self, request: u32, data: *mut u8) -> SysResult {
-        match self {
-            FileLike::File(file) =>
-                match file.call_ioctl(request, data) {
-                    Ok(x) => Ok(0),
-                    Err(x) => Err(match x {
-                        IOCTLError::NotValidFD => SysError::EBADF,
-                        IOCTLError::NotValidMemory => SysError::EFAULT,
-                        IOCTLError::NotValidParam => SysError::EINVAL,
-                        IOCTLError::NotCharDevice => SysError::ENOTTY
-                    })
-                },
-            FileLike::Socket(socket) => Err(SysError::ENOTTY)
-        }
-    }
->>>>>>> 3a67c7ae
 }
 
 impl fmt::Debug for FileLike {
