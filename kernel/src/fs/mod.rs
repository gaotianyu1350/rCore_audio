use alloc::{sync::Arc, vec::Vec};

use rcore_fs::dev::block_cache::BlockCache;
use rcore_fs::vfs::*;
use rcore_fs_sfs::SimpleFileSystem;
use rcore_fs_sfs::INodeImpl;

use crate::drivers::BlockDriver;

pub use self::file::*;
pub use self::file_like::*;
pub use self::pipe::Pipe;
<<<<<<< HEAD
pub use self::pseudo::*;
pub use self::stdio::{STDIN, STDOUT};
=======
pub use self::stdio::*;
>>>>>>> 3a67c7ae

mod device;
mod file;
mod file_like;
mod ioctl;
mod pipe;
mod pseudo;
mod stdio;

/// Hard link user programs
#[cfg(feature = "link_user")]
global_asm!(concat!(
    r#"
	.section .data.img
	.global _user_img_start
	.global _user_img_end
        .global _blank_img_start
        .global _blank_img_end
_user_img_start:
    .incbin ""#,
    env!("SFSIMG"),
    r#""
_user_img_end:
_blank_img_start:
    .incbin ""#,
    env!("BLANKIMG"),
    r#""
_blank_img_end:
"#
));

lazy_static! {
    /// The root of file system
    // pub static ref DEV;

    pub static ref SFS: Arc<SimpleFileSystem> = {
           #[cfg(not(feature = "link_user"))]
        let device = {
            #[cfg(any(target_arch = "riscv32", target_arch = "riscv64", target_arch = "x86_64"))]
            {
                let driver = BlockDriver(
                    crate::drivers::BLK_DRIVERS
                        .read().iter()
                        .next().expect("Block device not found")
                        .clone()
                );
                // enable block cache
                Arc::new(BlockCache::new(driver, 0x100))
                // Arc::new(driver)
            }
            #[cfg(target_arch = "aarch64")]
            {
                unimplemented!()
            }
        };
        #[cfg(feature = "link_user")]
        let device = {
            extern {
                fn _user_img_start();
                fn _user_img_end();
                fn _blank_img_start();
                fn _blank_img_end();
            }
<<<<<<< HEAD
            info!("SFS linked to kernel, from {:08x} to {:08x}", _user_img_start as usize, _user_img_end as usize);
            Arc::new(unsafe { device::MemBuf::new(_user_img_start, _user_img_end) })
=======
            // Arc::new(unsafe { device::MemBuf::new(_user_img_start, _user_img_end) })
            Arc::new(unsafe { device::MemBuf::new(_user_img_start, _blank_img_end) })
>>>>>>> 3a67c7ae
        };

        let sfs = SimpleFileSystem::open(device).expect("failed to open SFS");
        sfs
    };

    pub static ref ROOT_INODE: Arc<INode> = {
        let root = SFS.root_inode();
        root
    };
}

pub const FOLLOW_MAX_DEPTH: usize = 1;

pub trait INodeExt {
    fn read_as_vec(&self) -> Result<Vec<u8>>;
}

impl INodeExt for INode {
    fn read_as_vec(&self) -> Result<Vec<u8>> {
        let size = self.metadata()?.size;
        let mut buf = Vec::with_capacity(size);
        unsafe {
            buf.set_len(size);
        }
        self.read_at(0, buf.as_mut_slice())?;
        Ok(buf)
    }
}

pub fn init() {
    let dev_inode = ROOT_INODE.create("dev", FileType::Dir, 0).expect("fail to create dev");
    SFS.new_device_inode(STDIN_ID, STDIN.clone());
    SFS.new_device_inode(STDOUT_ID, STDOUT.clone());
    SFS.new_device_inode(GPIO_ID, GPIO.clone());
    SFS.new_device_inode(DSP_ID, DSP.clone());

    let dev_inode_impl = dev_inode.downcast_ref::<INodeImpl>().unwrap();

    let stdin_inode = SFS.new_inode_chardevice(STDIN_ID).unwrap();
    dev_inode_impl.link_inodeimpl("stdin", &stdin_inode);

    let stdout_inode = SFS.new_inode_chardevice(STDOUT_ID).unwrap();
    dev_inode_impl.link_inodeimpl("stdout", &stdout_inode);

    let gpio_inode = SFS.new_inode_chardevice(GPIO_ID).unwrap();
    dev_inode_impl.link_inodeimpl("gpio", &gpio_inode);

    let dsp_inode = SFS.new_inode_chardevice(DSP_ID).unwrap();
    dev_inode_impl.link_inodeimpl("dsp", &dsp_inode);
}<|MERGE_RESOLUTION|>--- conflicted
+++ resolved
@@ -10,12 +10,8 @@
 pub use self::file::*;
 pub use self::file_like::*;
 pub use self::pipe::Pipe;
-<<<<<<< HEAD
 pub use self::pseudo::*;
-pub use self::stdio::{STDIN, STDOUT};
-=======
 pub use self::stdio::*;
->>>>>>> 3a67c7ae
 
 mod device;
 mod file;
@@ -79,13 +75,9 @@
                 fn _blank_img_start();
                 fn _blank_img_end();
             }
-<<<<<<< HEAD
             info!("SFS linked to kernel, from {:08x} to {:08x}", _user_img_start as usize, _user_img_end as usize);
-            Arc::new(unsafe { device::MemBuf::new(_user_img_start, _user_img_end) })
-=======
-            // Arc::new(unsafe { device::MemBuf::new(_user_img_start, _user_img_end) })
-            Arc::new(unsafe { device::MemBuf::new(_user_img_start, _blank_img_end) })
->>>>>>> 3a67c7ae
+            //add a blank img to enable create file
+            Arc::new(unsafe { device::MemBuf::new(_user_img_start, _blank_img_end) });
         };
 
         let sfs = SimpleFileSystem::open(device).expect("failed to open SFS");
