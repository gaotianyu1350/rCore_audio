//! Implement INode for Stdin & Stdout

use alloc::{collections::vec_deque::VecDeque, string::String, sync::Arc, vec::Vec};
use core::any::Any;
use spin::RwLock;

use rcore_fs::vfs;
use rcore_fs_sfs::*;
use rcore_fs::vfs::{INode, Metadata, FileSystem, FsError, FileType};

use super::ioctl::*;
use crate::sync::Condvar;
use crate::sync::SpinNoIrqLock as Mutex;

use bcm2837::gpio;
use bcm2837::pwm_sound_device;

#[derive(Default)]
pub struct Stdin {
    buf: Mutex<VecDeque<char>>,
    pub pushed: Condvar,
}

impl Stdin {
    pub fn push(&self, c: char) {
        self.buf.lock().push_back(c);
        self.pushed.notify_one();
    }
    pub fn pop(&self) -> char {
        #[cfg(feature = "board_k210")]
        loop {
            // polling
            let c = crate::arch::io::getchar();
            if c != '\0' {
                return c;
            }
        }
        #[cfg(not(feature = "board_k210"))]
        loop {
            let mut buf_lock = self.buf.lock();
            match buf_lock.pop_front() {
                Some(c) => return c,
                None => {
                    self.pushed.wait(buf_lock);
                }
            }
        }
    }
    pub fn can_read(&self) -> bool {
        return self.buf.lock().len() > 0;
    }
}

#[derive(Default)]
pub struct Stdout;

#[derive(Default)]
pub struct Dsp {
    buf: Mutex<Vec<u8>>
}

#[derive(Default)]
pub struct GPIOOutput {
    pin: RwLock<u8>
}

impl GPIOOutput {
    fn new(init_pin: u8) -> Self {
        GPIOOutput {
            pin: RwLock::new(init_pin)
        }
    }
}

pub const STDIN_ID: usize = 0;
pub const STDOUT_ID: usize = 1;
pub const STDERR_ID: usize = 2;
pub const GPIO_ID: usize = 3;
pub const DSP_ID: usize = 4;

lazy_static! {
    pub static ref STDIN: Arc<Stdin> = Arc::new(Stdin::default());
    pub static ref STDOUT: Arc<Stdout> = Arc::new(Stdout::default());
    pub static ref GPIO: Arc<GPIOOutput> = Arc::new(GPIOOutput::new(0));
    pub static ref DSP: Arc<Dsp> = Arc::new(Dsp::default());
}

// TODO: better way to provide default impl?
macro_rules! impl_inode {
    () => {
<<<<<<< HEAD
        fn metadata(&self) -> Result<Metadata> { Err(FsError::NotSupported) }
        fn set_metadata(&self, _metadata: &Metadata) -> Result<()> { Ok(()) }
        fn sync_all(&self) -> Result<()> { Ok(()) }
        fn sync_data(&self) -> Result<()> { Ok(()) }
        fn resize(&self, _len: usize) -> Result<()> { Err(FsError::NotSupported) }
        fn create(&self, _name: &str, _type_: FileType, _mode: u32) -> Result<Arc<INode>> { Err(FsError::NotDir) }
        fn unlink(&self, _name: &str) -> Result<()> { Err(FsError::NotDir) }
        fn link(&self, _name: &str, _other: &Arc<INode>) -> Result<()> { Err(FsError::NotDir) }
        fn move_(&self, _old_name: &str, _target: &Arc<INode>, _new_name: &str) -> Result<()> { Err(FsError::NotDir) }
        fn find(&self, _name: &str) -> Result<Arc<INode>> { Err(FsError::NotDir) }
        fn get_entry(&self, _id: usize) -> Result<String> { Err(FsError::NotDir) }
        fn io_control(&self, cmd: u32, data: usize) -> Result<()> {
            match cmd as usize {
                TCGETS | TIOCGWINSZ | TIOCSPGRP => {
                    // pretend to be tty
                    Ok(())
                },
                TIOCGPGRP => {
                    // pretend to be have a tty process group
                    // TODO: verify pointer
                    unsafe {
                        *(data as *mut u32) = 0
                    };
                    Ok(())
                }
                _ => Err(FsError::NotSupported)
            }
        }
        fn fs(&self) -> Arc<FileSystem> { unimplemented!() }
        fn as_any_ref(&self) -> &Any { self }
=======
        fn metadata(&self) -> vfs::Result<Metadata> { Err(FsError::NotSupported) }
        fn sync_all(&self) -> vfs::Result<()> { Ok(()) }
        fn sync_data(&self) -> vfs::Result<()> { Ok(()) }
        fn resize(&self, _len: usize) -> vfs::Result<()> { Err(FsError::NotSupported) }
        fn create(&self, _name: &str, _type_: FileType, _mode: u32) -> vfs::Result<Arc<INode>> { Err(FsError::NotDir) }
        fn unlink(&self, _name: &str) -> vfs::Result<()> { Err(FsError::NotDir) }
        fn link(&self, _name: &str, _other: &Arc<INode>) -> vfs::Result<()> { Err(FsError::NotDir) }
        fn move_(&self, _old_name: &str, _target: &Arc<INode>, _new_name: &str) -> vfs::Result<()> { Err(FsError::NotDir) }
        fn find(&self, _name: &str) -> vfs::Result<Arc<INode>> { Err(FsError::NotDir) }
        fn get_entry(&self, _id: usize) -> vfs::Result<String> { Err(FsError::NotDir) }
        fn fs(&self) -> Arc<FileSystem> { unimplemented!() }
        fn as_any_ref(&self) -> &Any { self }
        fn chmod(&self, _mode: u16) -> vfs::Result<()> { Ok(()) }
>>>>>>> 3a67c7ae
    };
}

impl INode for Stdin {
<<<<<<< HEAD
    fn read_at(&self, offset: usize, buf: &mut [u8]) -> Result<usize> {
=======
    fn read_at(&self, _offset: usize, buf: &mut [u8]) -> vfs::Result<usize> {
>>>>>>> 3a67c7ae
        buf[0] = self.pop() as u8;
        Ok(1)
    }
    fn write_at(&self, _offset: usize, _buf: &[u8]) -> vfs::Result<usize> {
        unimplemented!()
    }
<<<<<<< HEAD
    fn poll(&self) -> Result<PollStatus> {
        Ok(PollStatus {
            read: self.can_read(),
            write: false,
            error: false,
        })
    }
=======
    fn ioctl(&self, request: u32, data: *mut u8) -> Result<(), vfs::IOCTLError> { Ok(()) }
>>>>>>> 3a67c7ae
    impl_inode!();
}


impl INode for Stdout {
    fn read_at(&self, _offset: usize, _buf: &mut [u8]) -> vfs::Result<usize> {
        unimplemented!()
    }
    fn write_at(&self, _offset: usize, buf: &[u8]) -> vfs::Result<usize> {
        use core::str;
        //we do not care the utf-8 things, we just want to print it!
        let s = unsafe { str::from_utf8_unchecked(buf) };
        print!("{}", s);
        Ok(buf.len())
    }
<<<<<<< HEAD
    fn poll(&self) -> Result<PollStatus> {
        Ok(PollStatus {
            read: false,
            write: true,
            error: false,
        })
=======
    fn ioctl(&self, request: u32, data: *mut u8) -> Result<(), vfs::IOCTLError> { Ok(()) }
    impl_inode!();
}

impl INode for Dsp {
    fn read_at(&self, _offset: usize, _buf: &mut [u8]) -> vfs::Result<usize> {
        unimplemented!()
    }
    fn write_at(&self, _offset: usize, buf: &[u8]) -> vfs::Result<usize> {
        let tmp = &mut Vec::<u8>::from(buf);
        self.buf.lock().append(tmp);
        Ok(buf.len())
    }
    fn ioctl(&self, request: u32, data: *mut u8) -> Result<(), vfs::IOCTLError> {
        if request == 0 {
            // clear buffer and get ready for receiving audio data
            self.buf.lock().clear();
        } else if request == 1 {
            // play
            print!("dsp get {}", self.buf.lock().len());
            let mut sound_device = pwm_sound_device::PWMSoundDevice::new(44100, 2048);
            sound_device.init();
            let len = self.buf.lock().len() / 1;
            sound_device.Playback(self.buf.lock().as_ptr(), len, 1, 8);
            while sound_device.PlaybackActive() {
                // print!("waiting...");
                // do nothing
            }
            print!("play finish");
        }
        Ok(())
    }
    impl_inode!();
}


impl INode for GPIOOutput {
    fn read_at(&self, _offset: usize, _buf: &mut [u8]) -> vfs::Result<usize> {
        unimplemented!()
    }
    fn write_at(&self, _offset: usize, buf: &[u8]) -> vfs::Result<usize> {
        use core::str;
        let mut my_gpio = gpio::Gpio::<gpio::Uninitialized>::new(*self.pin.read()).into_output();
        my_gpio.set();
        Ok(0)
    }
    fn ioctl(&self, request: u32, data: *mut u8) -> Result<(), vfs::IOCTLError> {
        if (request > 53) {
            warn!("pin id > 53!");
            return Err(vfs::IOCTLError::NotValidParam);
        }
        let mut pin = self.pin.write();
        *pin = request as u8;
        Ok(())
>>>>>>> 3a67c7ae
    }
    impl_inode!();
}<|MERGE_RESOLUTION|>--- conflicted
+++ resolved
@@ -88,7 +88,6 @@
 // TODO: better way to provide default impl?
 macro_rules! impl_inode {
     () => {
-<<<<<<< HEAD
         fn metadata(&self) -> Result<Metadata> { Err(FsError::NotSupported) }
         fn set_metadata(&self, _metadata: &Metadata) -> Result<()> { Ok(()) }
         fn sync_all(&self) -> Result<()> { Ok(()) }
@@ -119,37 +118,18 @@
         }
         fn fs(&self) -> Arc<FileSystem> { unimplemented!() }
         fn as_any_ref(&self) -> &Any { self }
-=======
-        fn metadata(&self) -> vfs::Result<Metadata> { Err(FsError::NotSupported) }
-        fn sync_all(&self) -> vfs::Result<()> { Ok(()) }
-        fn sync_data(&self) -> vfs::Result<()> { Ok(()) }
-        fn resize(&self, _len: usize) -> vfs::Result<()> { Err(FsError::NotSupported) }
-        fn create(&self, _name: &str, _type_: FileType, _mode: u32) -> vfs::Result<Arc<INode>> { Err(FsError::NotDir) }
-        fn unlink(&self, _name: &str) -> vfs::Result<()> { Err(FsError::NotDir) }
-        fn link(&self, _name: &str, _other: &Arc<INode>) -> vfs::Result<()> { Err(FsError::NotDir) }
-        fn move_(&self, _old_name: &str, _target: &Arc<INode>, _new_name: &str) -> vfs::Result<()> { Err(FsError::NotDir) }
-        fn find(&self, _name: &str) -> vfs::Result<Arc<INode>> { Err(FsError::NotDir) }
-        fn get_entry(&self, _id: usize) -> vfs::Result<String> { Err(FsError::NotDir) }
-        fn fs(&self) -> Arc<FileSystem> { unimplemented!() }
-        fn as_any_ref(&self) -> &Any { self }
-        fn chmod(&self, _mode: u16) -> vfs::Result<()> { Ok(()) }
->>>>>>> 3a67c7ae
+        fn chmod(&self, _mode: u16) -> Result<()> { Ok(()) }
     };
 }
 
 impl INode for Stdin {
-<<<<<<< HEAD
     fn read_at(&self, offset: usize, buf: &mut [u8]) -> Result<usize> {
-=======
-    fn read_at(&self, _offset: usize, buf: &mut [u8]) -> vfs::Result<usize> {
->>>>>>> 3a67c7ae
         buf[0] = self.pop() as u8;
         Ok(1)
     }
-    fn write_at(&self, _offset: usize, _buf: &[u8]) -> vfs::Result<usize> {
-        unimplemented!()
-    }
-<<<<<<< HEAD
+    fn write_at(&self, _offset: usize, _buf: &[u8]) -> Result<usize> {
+        unimplemented!()
+    }
     fn poll(&self) -> Result<PollStatus> {
         Ok(PollStatus {
             read: self.can_read(),
@@ -157,9 +137,7 @@
             error: false,
         })
     }
-=======
-    fn ioctl(&self, request: u32, data: *mut u8) -> Result<(), vfs::IOCTLError> { Ok(()) }
->>>>>>> 3a67c7ae
+    fn ioctl(&self, request: u32, data: *mut u8) -> Result<(), IOCTLError> { Ok(()) }
     impl_inode!();
 }
 
@@ -175,28 +153,27 @@
         print!("{}", s);
         Ok(buf.len())
     }
-<<<<<<< HEAD
     fn poll(&self) -> Result<PollStatus> {
         Ok(PollStatus {
             read: false,
             write: true,
             error: false,
         })
-=======
-    fn ioctl(&self, request: u32, data: *mut u8) -> Result<(), vfs::IOCTLError> { Ok(()) }
+    }
+    fn ioctl(&self, request: u32, data: *mut u8) -> Result<(), IOCTLError> { Ok(()) }
     impl_inode!();
 }
 
 impl INode for Dsp {
-    fn read_at(&self, _offset: usize, _buf: &mut [u8]) -> vfs::Result<usize> {
-        unimplemented!()
-    }
-    fn write_at(&self, _offset: usize, buf: &[u8]) -> vfs::Result<usize> {
+    fn read_at(&self, _offset: usize, _buf: &mut [u8]) -> Result<usize> {
+        unimplemented!()
+    }
+    fn write_at(&self, _offset: usize, buf: &[u8]) -> Result<usize> {
         let tmp = &mut Vec::<u8>::from(buf);
         self.buf.lock().append(tmp);
         Ok(buf.len())
     }
-    fn ioctl(&self, request: u32, data: *mut u8) -> Result<(), vfs::IOCTLError> {
+    fn ioctl(&self, request: u32, data: *mut u8) -> Result<(), IOCTLError> {
         if request == 0 {
             // clear buffer and get ready for receiving audio data
             self.buf.lock().clear();
@@ -220,24 +197,23 @@
 
 
 impl INode for GPIOOutput {
-    fn read_at(&self, _offset: usize, _buf: &mut [u8]) -> vfs::Result<usize> {
-        unimplemented!()
-    }
-    fn write_at(&self, _offset: usize, buf: &[u8]) -> vfs::Result<usize> {
+    fn read_at(&self, _offset: usize, _buf: &mut [u8]) -> Result<usize> {
+        unimplemented!()
+    }
+    fn write_at(&self, _offset: usize, buf: &[u8]) -> Result<usize> {
         use core::str;
         let mut my_gpio = gpio::Gpio::<gpio::Uninitialized>::new(*self.pin.read()).into_output();
         my_gpio.set();
         Ok(0)
     }
-    fn ioctl(&self, request: u32, data: *mut u8) -> Result<(), vfs::IOCTLError> {
+    fn ioctl(&self, request: u32, data: *mut u8) -> Result<(), IOCTLError> {
         if (request > 53) {
             warn!("pin id > 53!");
-            return Err(vfs::IOCTLError::NotValidParam);
+            return Err(IOCTLError::NotValidParam);
         }
         let mut pin = self.pin.write();
         *pin = request as u8;
         Ok(())
->>>>>>> 3a67c7ae
     }
     impl_inode!();
 }