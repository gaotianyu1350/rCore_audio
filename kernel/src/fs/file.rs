--- conflicted
+++ resolved
@@ -1,16 +1,9 @@
 //! File handle for process
 
 use alloc::{string::String, sync::Arc};
-<<<<<<< HEAD
 use core::fmt;
 
 use rcore_fs::vfs::{FsError, INode, Metadata, PollStatus, Result};
-=======
-use rcore_fs_sfs::*;
-use rcore_fs::vfs;
-use rcore_fs::vfs::IOCTLError;
-use rcore_fs::vfs::{FsError, INode, Metadata};
->>>>>>> 3a67c7ae
 
 #[derive(Clone)]
 pub struct FileHandle {
@@ -119,7 +112,6 @@
         Ok(name)
     }
 
-<<<<<<< HEAD
     pub fn poll(&self) -> Result<PollStatus> {
         self.inode.poll()
     }
@@ -142,10 +134,4 @@
             .field("path", &self.path)
             .finish();
     }
-=======
-    pub fn call_ioctl(&self, request: u32, data: *mut u8) -> Result<(), IOCTLError> {
-        self.inode.ioctl(request, data)
-    }
-
->>>>>>> 3a67c7ae
 }