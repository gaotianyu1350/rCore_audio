pub use self::structs::*;
pub use rcore_thread::*;
use crate::consts::{MAX_CPU_NUM, MAX_PROCESS_NUM};
use crate::arch::cpu;
use alloc::{boxed::Box, sync::Arc};
use spin::MutexGuard;
use log::*;

<<<<<<< HEAD
pub mod context;
mod abi;
=======
pub mod structs;
>>>>>>> 086fcd40

pub fn init() {
    // NOTE: max_time_slice <= 5 to ensure 'priority' test pass
    let scheduler = Box::new(scheduler::RRScheduler::new(5));
    let manager = Arc::new(ThreadPool::new(scheduler, MAX_PROCESS_NUM));

    unsafe {
        for cpu_id in 0..MAX_CPU_NUM {
            PROCESSORS[cpu_id].init(cpu_id, Thread::new_init(), manager.clone());
        }
    }

    // Add idle threads
    extern fn idle(_arg: usize) -> ! {
        loop { cpu::halt(); }
    }
    use core::str::FromStr;
    let cores = usize::from_str(env!("SMP")).unwrap();
    for i in 0..cores {
        manager.add(Thread::new_kernel(idle, i), 0);
    }
    crate::shell::run_user_shell();

    info!("process init end");
}

static PROCESSORS: [Processor; MAX_CPU_NUM] = [Processor::new(), Processor::new(), Processor::new(), Processor::new(), Processor::new(), Processor::new(), Processor::new(), Processor::new()];

/// Get current process
pub fn process() -> MutexGuard<'static, Process> {
    current_thread().proc.lock()
}

/// Get current thread
///
/// FIXME: It's obviously unsafe to get &mut !
pub fn current_thread() -> &'static mut Thread {
    use core::mem::transmute;
    let (process, _): (&mut Thread, *const ()) = unsafe {
        transmute(processor().context())
    };
    process
}


// Implement dependencies for std::thread

#[no_mangle]
pub fn processor() -> &'static Processor {
    &PROCESSORS[cpu::id()]
}

#[no_mangle]
pub fn new_kernel_context(entry: extern fn(usize) -> !, arg: usize) -> Box<Context> {
    Thread::new_kernel(entry, arg)
}<|MERGE_RESOLUTION|>--- conflicted
+++ resolved
@@ -6,12 +6,8 @@
 use spin::MutexGuard;
 use log::*;
 
-<<<<<<< HEAD
-pub mod context;
+pub mod structs;
 mod abi;
-=======
-pub mod structs;
->>>>>>> 086fcd40
 
 pub fn init() {
     // NOTE: max_time_slice <= 5 to ensure 'priority' test pass
