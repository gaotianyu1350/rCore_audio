--- conflicted
+++ resolved
@@ -9,7 +9,7 @@
 use aarch64::paging::memory_attribute::*;
 use log::*;
 // Depends on kernel
-use crate::consts::RECURSIVE_INDEX;
+use crate::consts::{KERNEL_PML4, RECURSIVE_INDEX};
 use crate::memory::{active_table, alloc_frame, dealloc_frame};
 
 // need 3 page
@@ -62,15 +62,10 @@
         flush.flush();
     }
 
-<<<<<<< HEAD
-    fn get_entry(&mut self, addr: usize) -> Option<&mut Entry> {
-        let entry_addr = ((addr >> 9) & 0o777_777_777_7770) | (RECURSIVE_INDEX << 39);
-=======
-    fn get_entry(&mut self, vaddr: usize) -> Option<&mut PageEntry> {
+    fn get_entry(&mut self, vaddr: usize) -> Option<&mut Entry> {
         // get p1 entry
         let entry_addr = ((vaddr >> 9) & 0o777_777_777_7770) | (RECURSIVE_INDEX << 39)
             | (vaddr & 0xffff_0000_0000_0000);
->>>>>>> f76a604b
         Some(unsafe { &mut *(entry_addr as *mut PageEntry) })
     }
 }
@@ -188,7 +183,6 @@
         InactivePageTable0 { p4_frame: frame }
     }
 
-<<<<<<< HEAD
     fn map_kernel(&mut self) {
         let table = unsafe { &mut *ROOT_PAGE_TABLE };
         let e0 = table[KERNEL_PML4].clone();
@@ -196,9 +190,28 @@
 
         self.edit(|_| {
             table[KERNEL_PML4].set_frame(Frame::containing_address(e0.addr()), EF::default(), MairNormal::attr_value());
-=======
-    fn edit(&mut self, f: impl FnOnce(&mut Self::Active)) {
-        active_table().with_temporary_map(&ttbr_el1_read(0), |active_table, p4_table: &mut Aarch64PageTable| {
+        });
+    }
+
+    fn token(&self) -> usize {
+        self.p4_frame.start_address().as_u64() as usize // as TTBRx_EL1
+    }
+
+    unsafe fn set_token(token: usize) {
+        ttbr_el1_write(1, Frame::containing_address(PhysAddr::new(token as u64)));
+    }
+
+    fn active_token() -> usize {
+        ttbr_el1_read(1).start_address().as_u64() as usize
+    }
+
+    fn flush_tlb() {
+        tlb_invalidate_all();
+    }
+
+    fn edit<T>(&mut self, f: impl FnOnce(&mut Self::Active) -> T) -> T {
+        let target = ttbr_el1_read(0).start_address().as_u64() as usize;
+        active_table().with_temporary_map(target, |active_table, p4_table: &mut Aarch64PageTable| {
             let backup = p4_table[RECURSIVE_INDEX].clone();
             let old_frame = ttbr_el1_read(1);
 
@@ -208,46 +221,11 @@
             tlb_invalidate_all();
 
             // execute f in the new context
-            f(active_table);
+            let ret = f(active_table);
 
             // restore recursive mapping to original p4 table
             p4_table[RECURSIVE_INDEX] = backup;
             ttbr_el1_write(1, old_frame);
-            tlb_invalidate_all();
->>>>>>> f76a604b
-        });
-    }
-
-    fn token(&self) -> usize {
-        self.p4_frame.start_address().as_u64() as usize // as TTBRx_EL1
-    }
-
-    unsafe fn set_token(token: usize) {
-        ttbr_el1_write(1, Frame::containing_address(PhysAddr::new(token as u64)));
-    }
-
-    fn active_token() -> usize {
-        ttbr_el1_read(1).start_address().as_u64() as usize
-    }
-
-    fn flush_tlb() {
-        tlb_invalidate_all();
-    }
-
-    fn edit<T>(&mut self, f: impl FnOnce(&mut Self::Active) -> T) -> T {
-        let target = ttbr_el1_read(0).start_address().as_u64() as usize;
-        active_table().with_temporary_map(target, |active_table, p4_table: &mut Aarch64PageTable| {
-            let backup = p4_table[RECURSIVE_INDEX].clone();
-
-            // overwrite recursive mapping
-            p4_table[RECURSIVE_INDEX].set_frame(self.p4_frame.clone(), EF::default(), MairNormal::attr_value());
-            tlb_invalidate_all();
-
-            // execute f in the new context
-            let ret = f(active_table);
-
-            // restore recursive mapping to original p4 table
-            p4_table[RECURSIVE_INDEX] = backup;
             tlb_invalidate_all();
             ret
         })
