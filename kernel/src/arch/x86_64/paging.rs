--- conflicted
+++ resolved
@@ -111,13 +111,8 @@
     }
     fn execute(&self) -> bool { !self.0.flags().contains(EF::NO_EXECUTE) }
     fn set_execute(&mut self, value: bool) { self.as_flags().set(EF::NO_EXECUTE, !value); }
-<<<<<<< HEAD
-    fn mmio(&self) -> bool { false }
-    fn set_mmio(&mut self, _value: bool) { }
-=======
     fn mmio(&self) -> u8 { 0 }
     fn set_mmio(&mut self, _value: u8) { }
->>>>>>> 826b2381
 }
 
 fn get_entry_ptr(addr: usize, level: u8) -> *mut PageEntry {
